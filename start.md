--- conflicted
+++ resolved
@@ -73,7 +73,7 @@
 
 Option A: Run One Instance
 
-<<<<<<< HEAD
+
 ```bash
 docker compose up -d
 ```
@@ -85,9 +85,7 @@
 > export DOCKER_BUILDKIT=0 COMPOSE_DOCKER_CLI_BUILD=0
 > docker-compose up -d
 > ```
-=======
-docker-compose up -d
->>>>>>> 7ccdb9c9
+
 
 Service will be available at (default port **8000**, configurable via `PORT` env variable):
 ➡️ http://localhost:8000/docs (if using FastAPI)
