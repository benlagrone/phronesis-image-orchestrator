--- conflicted
+++ resolved
@@ -1,8 +1,5 @@
 #!/usr/bin/env bash
 set -e
-<<<<<<< HEAD
+
 
 uvicorn app:app --host 0.0.0.0 --port ${PORT:-8000}
-=======
-exec uvicorn app:app --host 0.0.0.0 --port 8000
->>>>>>> 7ccdb9c9
